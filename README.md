# Conduit Connector Vitess

## General

The [Vitess](https://vitess.io/) connector is one of [Conduit](https://github.com/ConduitIO/conduit) plugins. It
provides both, a source and a destination Vitess connector.

### Prerequisites

- [Go](https://go.dev/) 1.18
- (optional) [golangci-lint](https://github.com/golangci/golangci-lint) 1.48.0
- [MySQL](https://www.mysql.com/) versions 5.7 to 8.0 with binlog enabled
- [Vitess](https://vitess.io/docs/14.0/get-started/) v14.0
- [Docker](https://www.docker.com/) and [docker-compose](https://docs.docker.com/compose/)

### How to build it

Run `make build`.

### Testing

Run `make test` to run all the unit and integration tests, which require Docker and Compose V2 to be installed and
running. The command will handle starting and stopping docker containers for you.

## Source

The Vitess Source Connector connects to a VTGate with the provided `address`, `keyspace` and `tabletType` and starts
creating records for each change detected in a table.

Upon starting, the source takes a snapshot of a given table in the database, then switches into CDC mode. In CDC mode,
the plugin reads events from a VStream. In order for this to work correctly, binlog must be enabled on MySQL instances
you use with Vitess.

### Snapshot Capture

When the connector first starts, snapshot mode is enabled. The connector reads all rows of a table in batches via SELECT
with [keyset pagination](https://use-the-index-luke.com/no-offset) by `orderingColumn`, limiting the rows by `batchSize`
and ordering them by the `orderingColumn`. Once all rows in that initial snapshot are read the connector switches into
CDC mode.

This behavior is enabled by default, but can be turned off by adding `"snapshot": false` to the Source configuration.

### Change Data Capture

<<<<<<< HEAD
This connector implements CDC features for Vitess by connecting to a VStream that listens to changes in the configured
table. Every detected change is converted into a record and returned in the call to `Read`. If there is no available
record when `Read` is called, it blocks until a record becomes available or the connector receives a stop signal.
=======
This connector implements CDC features for Vitess by connecting to a VStream that listens to changes in the configured table. Every detected change is converted into a record and returned in the call to `Read`.
>>>>>>> 5f0d19cf

The connector in the CDC mode retrieves all the available shards from Vitess and tracks changes from all of them. If a
reshard occurs, the connector will see the change and will listen for events from the new shards.

<<<<<<< HEAD
### Position handling

The connector goes through two modes.

**Snapshot** mode. The position contains `keyspace` and a value of the last processed element of an ordering column you
chose. This means that the ordering column must contain unique values.

Example of the Snapshot position:

```json
{
  "mode": "snapshot",
  "keyspace": "test",
  "last_processed_element_value": 1
}
```

**CDC** mode. The position in this mode contains the same fields as in the Snapshot mode plus a list of shards (and
their unique shard transaction identifiers, gtid) of a `keyspace` you chose. The connector retrieves all the available
shards at startup and watches them for changes.

Example of the CDC position:

```json
{
  "mode": "cdc",
  "keyspace": "test",
  "last_processed_element_value": 1,
  "shard_gtids": [
    {
      "keyspace": "test",
      "shard": "-80",
      "gtid": "MySQL56/36a89abd-978f-11eb-b312-04ed332e05c2:1-265"
    },
    {
      "keyspace": "test",
      "shard": "80-",
      "gtid": "MySQL56/36a89abd-978f-11eb-b312-04ed332e05c2:1-265"
    }
  ]
}
```

=======
>>>>>>> 5f0d19cf
### Configuration Options

| name             | description                                                                                                                                                                  | required | default                                                   |
|------------------|------------------------------------------------------------------------------------------------------------------------------------------------------------------------------|----------|-----------------------------------------------------------|
| `address`        | The address pointed to a VTGate instance.<br />Format: `hostname:port`                                                                                                       | **true** |                                                           |
| `table`          | The name of the table that the connector should read from.                                                                                                                   | **true** |                                                           |
| `keyspace`       | The keyspace specifies a VTGate keyspace.                                                                                                                                    | **true** |                                                           |
| `orderingColumn` | The name of a column that the connector will use for ordering rows. Its values must be unique and suitable for sorting, otherwise, the snapshot won't work correctly.        | **true** |                                                           |
| `keyColumn`      | Column name that records should use for their `Key` fields.                                                                                                                  | false    | primary key of a `table` or value of the `orderingColumn` |
| `username`       | Username of a VTGate user.<br />Required if your VTGate instance has a static authentication enabled.                                                                        | false    |                                                           |
| `password`       | Password of a VTGate user.<br />Required if your VTGate instance has a static authentication enabled.                                                                        | false    |                                                           |
| `tabletType`     | Specifies a VTGate tablet type.                                                                                                                                              | false    | `primary`                                                 |
| `columns`        | Comma separated list of column names that should be included in each Record's payload.<br />If the field is not empty it must contain a value of the `orderingColumn` field. | false    | all columns                                               |
| `batchSize`      | Size of rows batch. Min is `1` and max is `100000`.                                                                                                                          | false    | `1000`                                                    |
<<<<<<< HEAD
| `maxRetries`     | The number of reconnect retries the connector will make before giving up if a connection goes down.                                                                          | false    | `3`                                                       |
| `retryTimeout`   | The time period that will be waited between retries.                                                                                                                         | false    | `1`                                                       |
=======
| `snapshot`       | The field determines whether or not the connector will take a snapshot of the entire table before starting CDC mode.                                                         | false    | `true`                                                    |
>>>>>>> 5f0d19cf

### Key handling

If the `keyColumn` field is not provided, then the connector will attempt to look up the primary key column of the
table. If that can't be determined it will use a value of the `orderingColumn` field.

### Columns

If no column names are provided in the config, then the connector will assume that all columns in the table should be
returned.

### Known limitations

Changing a table name during a connector update can cause quite unexpected results. Therefore, it's highly not
recommended to do this.

## Destination

The Vitess Destination takes a `record.Record` and parses it into a valid SQL query. The Destination is designed to
handle different payloads and keys. Because of this, each record is individually parsed and upserted.

### Table name

If a record contains a `table` property in its metadata it will be inserted in that table, otherwise it will fall back
to use the table configured in the connector. Thus, a Destination can support multiple tables in a the same connector,
as long as the user has proper access to those tables.

### Upsert Behavior

If the target table already contains a record with the same key, the Destination will upsert with its current received
values. Since the keys must be unique, this can lead to overwriting and potential data loss, so the keys must be
correctly assigned from the Source.

In case if there is no key, the record will be simply appended.

### Configuration Options

| name           | description                                                                                           | required | default   |
|----------------|-------------------------------------------------------------------------------------------------------|----------|-----------|
| `address`      | The address pointed to a VTGate instance.<br />Format: `hostname:port`                                | **true** |           |
| `table`        | The name of the table that the connector should write to.                                             | **true** |           |
| `keyColumn`    | Column name used to detect if the target table already contains the record.                           | **true** |           |
| `keyspace`     | Specifies a VTGate keyspace.                                                                          | **true** |           |
| `username`     | Username of a VTGate user.<br />Required if your VTGate instance has a static authentication enabled. | false    |           |
| `password`     | Password of a VTGate user.<br />Required if your VTGate instance has a static authentication enabled. | false    |           |
| `tabletType`   | Specifies a VTGate tablet type.                                                                       | false    | `primary` |
| `maxRetries`   | The number of reconnect retries the connector will make before giving up if a connection goes down.   | false    | `3`       |
| `retryTimeout` | The time period that will be waited between retries.                                                  | false    | `1`       |<|MERGE_RESOLUTION|>--- conflicted
+++ resolved
@@ -42,67 +42,15 @@
 
 ### Change Data Capture
 
-<<<<<<< HEAD
-This connector implements CDC features for Vitess by connecting to a VStream that listens to changes in the configured
-table. Every detected change is converted into a record and returned in the call to `Read`. If there is no available
-record when `Read` is called, it blocks until a record becomes available or the connector receives a stop signal.
-=======
 This connector implements CDC features for Vitess by connecting to a VStream that listens to changes in the configured table. Every detected change is converted into a record and returned in the call to `Read`.
->>>>>>> 5f0d19cf
 
 The connector in the CDC mode retrieves all the available shards from Vitess and tracks changes from all of them. If a
 reshard occurs, the connector will see the change and will listen for events from the new shards.
 
-<<<<<<< HEAD
-### Position handling
-
-The connector goes through two modes.
-
-**Snapshot** mode. The position contains `keyspace` and a value of the last processed element of an ordering column you
-chose. This means that the ordering column must contain unique values.
-
-Example of the Snapshot position:
-
-```json
-{
-  "mode": "snapshot",
-  "keyspace": "test",
-  "last_processed_element_value": 1
-}
-```
-
-**CDC** mode. The position in this mode contains the same fields as in the Snapshot mode plus a list of shards (and
-their unique shard transaction identifiers, gtid) of a `keyspace` you chose. The connector retrieves all the available
-shards at startup and watches them for changes.
-
-Example of the CDC position:
-
-```json
-{
-  "mode": "cdc",
-  "keyspace": "test",
-  "last_processed_element_value": 1,
-  "shard_gtids": [
-    {
-      "keyspace": "test",
-      "shard": "-80",
-      "gtid": "MySQL56/36a89abd-978f-11eb-b312-04ed332e05c2:1-265"
-    },
-    {
-      "keyspace": "test",
-      "shard": "80-",
-      "gtid": "MySQL56/36a89abd-978f-11eb-b312-04ed332e05c2:1-265"
-    }
-  ]
-}
-```
-
-=======
->>>>>>> 5f0d19cf
 ### Configuration Options
 
 | name             | description                                                                                                                                                                  | required | default                                                   |
-|------------------|------------------------------------------------------------------------------------------------------------------------------------------------------------------------------|----------|-----------------------------------------------------------|
+| ---------------- | ---------------------------------------------------------------------------------------------------------------------------------------------------------------------------- | -------- | --------------------------------------------------------- |
 | `address`        | The address pointed to a VTGate instance.<br />Format: `hostname:port`                                                                                                       | **true** |                                                           |
 | `table`          | The name of the table that the connector should read from.                                                                                                                   | **true** |                                                           |
 | `keyspace`       | The keyspace specifies a VTGate keyspace.                                                                                                                                    | **true** |                                                           |
@@ -113,12 +61,9 @@
 | `tabletType`     | Specifies a VTGate tablet type.                                                                                                                                              | false    | `primary`                                                 |
 | `columns`        | Comma separated list of column names that should be included in each Record's payload.<br />If the field is not empty it must contain a value of the `orderingColumn` field. | false    | all columns                                               |
 | `batchSize`      | Size of rows batch. Min is `1` and max is `100000`.                                                                                                                          | false    | `1000`                                                    |
-<<<<<<< HEAD
 | `maxRetries`     | The number of reconnect retries the connector will make before giving up if a connection goes down.                                                                          | false    | `3`                                                       |
 | `retryTimeout`   | The time period that will be waited between retries.                                                                                                                         | false    | `1`                                                       |
-=======
 | `snapshot`       | The field determines whether or not the connector will take a snapshot of the entire table before starting CDC mode.                                                         | false    | `true`                                                    |
->>>>>>> 5f0d19cf
 
 ### Key handling
 
@@ -157,7 +102,7 @@
 ### Configuration Options
 
 | name           | description                                                                                           | required | default   |
-|----------------|-------------------------------------------------------------------------------------------------------|----------|-----------|
+| -------------- | ----------------------------------------------------------------------------------------------------- | -------- | --------- |
 | `address`      | The address pointed to a VTGate instance.<br />Format: `hostname:port`                                | **true** |           |
 | `table`        | The name of the table that the connector should write to.                                             | **true** |           |
 | `keyColumn`    | Column name used to detect if the target table already contains the record.                           | **true** |           |
