// Copyright © 2022 Meroxa, Inc.
//
// Licensed under the Apache License, Version 2.0 (the "License");
// you may not use this file except in compliance with the License.
// You may obtain a copy of the License at
//
//     http://www.apache.org/licenses/LICENSE-2.0
//
// Unless required by applicable law or agreed to in writing, software
// distributed under the License is distributed on an "AS IS" BASIS,
// WITHOUT WARRANTIES OR CONDITIONS OF ANY KIND, either express or implied.
// See the License for the specific language governing permissions and
// limitations under the License.

package source

import (
	"context"
	"fmt"

	sdk "github.com/conduitio/conduit-connector-sdk"

	"github.com/conduitio-labs/conduit-connector-vitess/config"
	"github.com/conduitio-labs/conduit-connector-vitess/source/iterator"
)

// Iterator defines an Iterator interface needed for the Source.
type Iterator interface {
	HasNext(ctx context.Context) (bool, error)
	Next(ctx context.Context) (sdk.Record, error)
	Stop(ctx context.Context) error
}

// Source is a Vitess source plugin.
type Source struct {
	sdk.UnimplementedSource

	iterator Iterator
	config   Config
}

// NewSource creates new instance of the Source.
func NewSource() sdk.Source {
	return sdk.SourceWithMiddleware(&Source{}, sdk.DefaultSourceMiddleware()...)
}

// Parameters is a map of named Parameters that describe how to configure the Source.
func (s *Source) Parameters() map[string]sdk.Parameter {
	return map[string]sdk.Parameter{
		config.KeyAddress: {
			Default:     "",
			Required:    true,
			Description: "An address pointed to a VTGate instance.",
		},
		config.KeyTable: {
			Default:     "",
			Required:    true,
			Description: "A name of the table that the connector should read from.",
		},
		config.KeyKeyspace: {
			Default:     "",
			Required:    true,
			Description: "Specifies the VTGate keyspace.",
		},
		ConfigKeyOrderingColumn: {
			Default:     "",
			Required:    true,
			Description: "A name of a column that the connector will use for ordering rows.",
		},
		ConfigKeyKeyColumn: {
			Default:     "primary key of a table or value of the orderingColumn",
			Required:    false,
			Description: "Column name that records should use for their Key fields.",
		},
		config.KeyUsername: {
			Default:     "",
			Required:    false,
			Description: "A username of a VTGate user.",
		},
		config.KeyPassword: {
			Default:     "",
			Required:    false,
			Description: "A password of a VTGate user.",
		},
		config.KeyTabletType: {
			Default:     "primary",
			Required:    false,
			Description: "Specified the VTGate tablet type.",
		},
		ConfigKeyColumns: {
			Default:     "all columns",
			Required:    false,
			Description: "A comma separated list of column names that should be included in each Record's payload.",
		},
		ConfigKeyBatchSize: {
			Default:     "1000",
			Required:    false,
			Description: "A size of rows batch.",
		},
<<<<<<< HEAD
		config.KeyMaxRetries: {
			Default:     "3",
			Required:    false,
			Description: "The number of reconnect retries the connector will make before giving up if a connection goes down.",
		},
		config.KeyRetryTimeout: {
			Default:     "1",
			Required:    false,
			Description: "The number of seconds that will be waited between retries.",
=======
		ConfigKeySnapshot: {
			Default:  "true",
			Required: false,
			Description: "The field determines whether or not the connector " +
				"will take a snapshot of the entire collection before starting CDC mode.",
>>>>>>> 5f0d19cf
		},
	}
}

// Configure parses and initializes the config.
func (s *Source) Configure(ctx context.Context, cfgRaw map[string]string) (err error) {
	s.config, err = ParseConfig(cfgRaw)
	if err != nil {
		return fmt.Errorf("parse source config: %w", err)
	}

	return nil
}

// Open makes sure everything is prepared to read records.
func (s *Source) Open(ctx context.Context, sdkPosition sdk.Position) (err error) {
	var position *iterator.Position
	if sdkPosition != nil {
		position, err = iterator.ParsePosition(sdkPosition)
		if err != nil {
			return fmt.Errorf("parse position: %w", err)
		}
	}

	s.iterator, err = iterator.NewCombined(ctx, iterator.CombinedParams{
		Address:        s.config.Address,
		Table:          s.config.Table,
		KeyColumn:      s.config.KeyColumn,
		Keyspace:       s.config.Keyspace,
		TabletType:     s.config.TabletType,
		OrderingColumn: s.config.OrderingColumn,
		Columns:        s.config.Columns,
		BatchSize:      s.config.BatchSize,
<<<<<<< HEAD
		MaxRetries:     s.config.MaxRetries,
		RetryTimeout:   s.config.RetryTimeout,
=======
		Snapshot:       s.config.Snapshot,
>>>>>>> 5f0d19cf
		Username:       s.config.Username,
		Password:       s.config.Password,
		Position:       position,
	})
	if err != nil {
		return fmt.Errorf("init combined iterator: %w", err)
	}

	return nil
}

// Read fetches a record from an iterator.
// If there's no record will return sdk.ErrBackoffRetry.
func (s *Source) Read(ctx context.Context) (sdk.Record, error) {
	hasNext, err := s.iterator.HasNext(ctx)
	if err != nil {
		return sdk.Record{}, fmt.Errorf("has next: %w", err)
	}

	if !hasNext {
		return sdk.Record{}, sdk.ErrBackoffRetry
	}

	record, err := s.iterator.Next(ctx)
	if err != nil {
		return sdk.Record{}, fmt.Errorf("get next record: %w", err)
	}

	return record, nil
}

// Ack does nothing. We don't need acks for the Snapshot or CDC iterators.
// It just returns nil here in order to pass the acceptance tests properly.
func (s *Source) Ack(ctx context.Context, position sdk.Position) error {
	sdk.Logger(ctx).Debug().Str("position", string(position)).Msg("got ack")

	return nil
}

// Teardown closes connections, stops iterator.
func (s *Source) Teardown(ctx context.Context) error {
	if s.iterator != nil {
		return s.iterator.Stop(ctx)
	}

	return nil
}<|MERGE_RESOLUTION|>--- conflicted
+++ resolved
@@ -97,7 +97,6 @@
 			Required:    false,
 			Description: "A size of rows batch.",
 		},
-<<<<<<< HEAD
 		config.KeyMaxRetries: {
 			Default:     "3",
 			Required:    false,
@@ -107,13 +106,12 @@
 			Default:     "1",
 			Required:    false,
 			Description: "The number of seconds that will be waited between retries.",
-=======
+		},
 		ConfigKeySnapshot: {
 			Default:  "true",
 			Required: false,
 			Description: "The field determines whether or not the connector " +
 				"will take a snapshot of the entire collection before starting CDC mode.",
->>>>>>> 5f0d19cf
 		},
 	}
 }
@@ -147,12 +145,9 @@
 		OrderingColumn: s.config.OrderingColumn,
 		Columns:        s.config.Columns,
 		BatchSize:      s.config.BatchSize,
-<<<<<<< HEAD
 		MaxRetries:     s.config.MaxRetries,
 		RetryTimeout:   s.config.RetryTimeout,
-=======
 		Snapshot:       s.config.Snapshot,
->>>>>>> 5f0d19cf
 		Username:       s.config.Username,
 		Password:       s.config.Password,
 		Position:       position,
